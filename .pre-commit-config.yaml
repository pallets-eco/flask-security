# See https://pre-commit.com for more information
# See https://pre-commit.com/hooks.html for more hooks
default_language_version:
    python: python3.9
repos:
-   repo: https://github.com/pre-commit/pre-commit-hooks
    rev: v4.3.0
    hooks:
    -   id: trailing-whitespace
    -   id: end-of-file-fixer
    -   id: check-yaml
    -   id: check-added-large-files
    -   id: check-case-conflict
    -   id: check-merge-conflict
    -   id: fix-byte-order-marker
-   repo: https://github.com/asottile/pyupgrade
<<<<<<< HEAD
    rev: v2.37.2
=======
    rev: v2.37.3
>>>>>>> e1a04fa5
    hooks:
    -   id: pyupgrade
        args: [--py37-plus]
-   repo: https://github.com/psf/black
    rev: 22.6.0
    hooks:
    -   id: black
-   repo: https://gitlab.com/pycqa/flake8
    rev: 3.9.2
    hooks:
      - id: flake8
        additional_dependencies:
          - flake8-bugbear
          - flake8-implicit-str-concat<|MERGE_RESOLUTION|>--- conflicted
+++ resolved
@@ -14,11 +14,7 @@
     -   id: check-merge-conflict
     -   id: fix-byte-order-marker
 -   repo: https://github.com/asottile/pyupgrade
-<<<<<<< HEAD
-    rev: v2.37.2
-=======
     rev: v2.37.3
->>>>>>> e1a04fa5
     hooks:
     -   id: pyupgrade
         args: [--py37-plus]
