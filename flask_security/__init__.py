# -*- coding: utf-8 -*-
"""
    flask_security
    ~~~~~~~~~~~~~~

    Flask-Security is a Flask extension that aims to add quick and simple
    security via Flask-Login, Flask-Principal, Flask-WTF, and passlib.

    :copyright: (c) 2012 by Matt Wright.
    :license: MIT, see LICENSE for more details.
"""

from .core import Security, RoleMixin, UserMixin, AnonymousUser, current_user
from .datastore import SQLAlchemyUserDatastore, MongoEngineUserDatastore, \
    PeeweeUserDatastore
from .decorators import auth_token_required, http_auth_required, \
    login_required, roles_accepted, roles_required, auth_required
from .forms import ForgotPasswordForm, LoginForm, RegisterForm, \
    ResetPasswordForm, PasswordlessLoginForm, ConfirmRegisterForm
from .signals import confirm_instructions_sent, password_reset, \
    reset_password_instructions_sent, user_confirmed, user_registered
from .utils import login_user, logout_user, url_for_security

<<<<<<< HEAD
__version__ = '1.8.1'
=======
__version__ = '1.7.5'
__all__ = (
    'AnonymousUser',
    'ConfirmRegisterForm',
    'ForgotPasswordForm',
    'LoginForm',
    'MongoEngineUserDatastore',
    'PasswordlessLoginForm',
    'PeeweeUserDatastore',
    'RegisterForm',
    'ResetPasswordForm',
    'RoleMixin',
    'SQLAlchemyUserDatastore',
    'Security',
    'UserMixin',
    'auth_required',
    'auth_token_required',
    'confirm_instructions_sent',
    'current_user',
    'http_auth_required',
    'login_required',
    'login_user',
    'logout_user',
    'password_reset',
    'reset_password_instructions_sent',
    'roles_accepted',
    'roles_required',
    'url_for_security',
    'user_confirmed',
    'user_registered',
)
>>>>>>> 44e69035
<|MERGE_RESOLUTION|>--- conflicted
+++ resolved
@@ -21,10 +21,7 @@
     reset_password_instructions_sent, user_confirmed, user_registered
 from .utils import login_user, logout_user, url_for_security
 
-<<<<<<< HEAD
 __version__ = '1.8.1'
-=======
-__version__ = '1.7.5'
 __all__ = (
     'AnonymousUser',
     'ConfirmRegisterForm',
@@ -54,5 +51,4 @@
     'url_for_security',
     'user_confirmed',
     'user_registered',
-)
->>>>>>> 44e69035
+)