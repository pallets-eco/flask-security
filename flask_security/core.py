# -*- coding: utf-8 -*-
"""
    flask_security.core
    ~~~~~~~~~~~~~~~~~~~

    Flask-Security core module

    :copyright: (c) 2012 by Matt Wright.
    :copyright: (c) 2017 by CERN.
    :license: MIT, see LICENSE for more details.
"""

from datetime import datetime

from flask import current_app, render_template
from flask_login import UserMixin as BaseUserMixin
from flask_login import AnonymousUserMixin, LoginManager, current_user
from flask_principal import Identity, Principal, RoleNeed, UserNeed, \
    identity_loaded
from itsdangerous import URLSafeTimedSerializer
from passlib.context import CryptContext
from werkzeug.datastructures import ImmutableList
from werkzeug.local import LocalProxy
from werkzeug.security import safe_str_cmp

from .forms import ChangePasswordForm, ConfirmRegisterForm, \
    ForgotPasswordForm, LoginForm, PasswordlessLoginForm, RegisterForm, \
    ResetPasswordForm, SendConfirmationForm
from .utils import config_value as cv
from .utils import get_config, md5, string_types, url_for_security
from .views import create_blueprint

# Convenient references
_security = LocalProxy(lambda: current_app.extensions['security'])


#: Default Flask-Security configuration
_default_config = {
    'BLUEPRINT_NAME': 'security',
    'CLI_ROLES_NAME': 'roles',
    'CLI_USERS_NAME': 'users',
    'URL_PREFIX': None,
    'SUBDOMAIN': None,
    'FLASH_MESSAGES': True,
    'PASSWORD_HASH': 'plaintext',
    'PASSWORD_SALT': None,
    'LOGIN_URL': '/login',
    'LOGOUT_URL': '/logout',
    'REGISTER_URL': '/register',
    'RESET_URL': '/reset',
    'CHANGE_URL': '/change',
    'CONFIRM_URL': '/confirm',
    'POST_LOGIN_VIEW': '/',
    'POST_LOGOUT_VIEW': '/',
    'CONFIRM_ERROR_VIEW': None,
    'POST_REGISTER_VIEW': None,
    'POST_CONFIRM_VIEW': None,
    'POST_RESET_VIEW': None,
    'POST_CHANGE_VIEW': None,
    'UNAUTHORIZED_VIEW': lambda: None,
    'FORGOT_PASSWORD_TEMPLATE': 'security/forgot_password.html',
    'LOGIN_USER_TEMPLATE': 'security/login_user.html',
    'REGISTER_USER_TEMPLATE': 'security/register_user.html',
    'RESET_PASSWORD_TEMPLATE': 'security/reset_password.html',
    'CHANGE_PASSWORD_TEMPLATE': 'security/change_password.html',
    'SEND_CONFIRMATION_TEMPLATE': 'security/send_confirmation.html',
    'SEND_LOGIN_TEMPLATE': 'security/send_login.html',
    'CONFIRMABLE': False,
    'REGISTERABLE': False,
    'RECOVERABLE': False,
    'TRACKABLE': False,
    'PASSWORDLESS': False,
    'CHANGEABLE': False,
    'SEND_REGISTER_EMAIL': True,
    'SEND_PASSWORD_CHANGE_EMAIL': True,
    'SEND_PASSWORD_RESET_NOTICE_EMAIL': True,
    'LOGIN_WITHIN': '1 days',
    'CONFIRM_EMAIL_WITHIN': '5 days',
    'RESET_PASSWORD_WITHIN': '5 days',
    'LOGIN_WITHOUT_CONFIRMATION': False,
    'EMAIL_SENDER': 'no-reply@localhost',
    'TOKEN_AUTHENTICATION_KEY': 'auth_token',
    'TOKEN_AUTHENTICATION_HEADER': 'Authentication-Token',
    'TOKEN_MAX_AGE': None,
    'CONFIRM_SALT': 'confirm-salt',
    'RESET_SALT': 'reset-salt',
    'LOGIN_SALT': 'login-salt',
    'CHANGE_SALT': 'change-salt',
    'REMEMBER_SALT': 'remember-salt',
    'DEFAULT_REMEMBER_ME': False,
    'DEFAULT_HTTP_AUTH_REALM': 'Login Required',
    'EMAIL_SUBJECT_REGISTER': 'Welcome',
    'EMAIL_SUBJECT_CONFIRM': 'Please confirm your email',
    'EMAIL_SUBJECT_PASSWORDLESS': 'Login instructions',
    'EMAIL_SUBJECT_PASSWORD_NOTICE': 'Your password has been reset',
    'EMAIL_SUBJECT_PASSWORD_CHANGE_NOTICE': 'Your password has been changed',
    'EMAIL_SUBJECT_PASSWORD_RESET': 'Password reset instructions',
    'EMAIL_PLAINTEXT': True,
    'EMAIL_HTML': True,
    'USER_IDENTITY_ATTRIBUTES': ['email'],
    'PASSWORD_SCHEMES': [
        'bcrypt',
        'des_crypt',
        'pbkdf2_sha256',
        'pbkdf2_sha512',
        'sha256_crypt',
        'sha512_crypt',
        # And always last one...
        'plaintext'
    ],
    'DEPRECATED_PASSWORD_SCHEMES': ['auto'],
    'DATETIME_FACTORY': datetime.utcnow,
}

#: Default Flask-Security messages
_default_messages = {
    'UNAUTHORIZED': (
        'You do not have permission to view this resource.', 'error'),
    'CONFIRM_REGISTRATION': (
        'Thank you. Confirmation instructions have been sent to %(email)s.',
        'success'),
    'EMAIL_CONFIRMED': (
        'Thank you. Your email has been confirmed.', 'success'),
    'ALREADY_CONFIRMED': (
        'Your email has already been confirmed.', 'info'),
    'INVALID_CONFIRMATION_TOKEN': (
        'Invalid confirmation token.', 'error'),
    'EMAIL_ALREADY_ASSOCIATED': (
        '%(email)s is already associated with an account.', 'error'),
    'PASSWORD_MISMATCH': (
        'Password does not match', 'error'),
    'RETYPE_PASSWORD_MISMATCH': (
        'Passwords do not match', 'error'),
    'INVALID_REDIRECT': (
        'Redirections outside the domain are forbidden', 'error'),
    'PASSWORD_RESET_REQUEST': (
        'Instructions to reset your password have been sent to %(email)s.',
        'info'),
    'PASSWORD_RESET_EXPIRED': (
        'You did not reset your password within %(within)s. New instructions '
        'have been sent to %(email)s.', 'error'),
    'INVALID_RESET_PASSWORD_TOKEN': (
        'Invalid reset password token.', 'error'),
    'CONFIRMATION_REQUIRED': (
        'Email requires confirmation.', 'error'),
    'CONFIRMATION_REQUEST': (
        'Confirmation instructions have been sent to %(email)s.', 'info'),
    'CONFIRMATION_EXPIRED': (
        'You did not confirm your email within %(within)s. New instructions '
        'to confirm your email have been sent to %(email)s.',
        'error'),
    'LOGIN_EXPIRED': (
        'You did not login within %(within)s. New instructions to login have '
        'been sent to %(email)s.',
        'error'),
    'LOGIN_EMAIL_SENT': (
        'Instructions to login have been sent to %(email)s.', 'success'),
    'INVALID_LOGIN_TOKEN': (
        'Invalid login token.', 'error'),
    'DISABLED_ACCOUNT': (
        'Account is disabled.', 'error'),
    'EMAIL_NOT_PROVIDED': (
        'Email not provided', 'error'),
    'INVALID_EMAIL_ADDRESS': (
        'Invalid email address', 'error'),
    'PASSWORD_NOT_PROVIDED': (
        'Password not provided', 'error'),
    'PASSWORD_NOT_SET': (
        'No password is set for this user', 'error'),
    'PASSWORD_INVALID_LENGTH': (
        'Password must be at least 6 characters', 'error'),
    'USER_DOES_NOT_EXIST': (
        'Specified user does not exist', 'error'),
    'INVALID_PASSWORD': (
        'Invalid password', 'error'),
    'PASSWORDLESS_LOGIN_SUCCESSFUL': (
        'You have successfully logged in.', 'success'),
    'FORGOT_PASSWORD': (
        'Forgot password?', 'info'),
    'PASSWORD_RESET': (
        'You successfully reset your password and you have been logged in '
        'automatically.',
        'success'),
    'PASSWORD_IS_THE_SAME': (
        'Your new password must be different than your previous password.',
        'error'),
    'PASSWORD_CHANGE': (
        'You successfully changed your password.', 'success'),
    'LOGIN': (
        'Please log in to access this page.', 'info'),
    'REFRESH': (
        'Please reauthenticate to access this page.', 'info'),
}

_default_forms = {
    'login_form': LoginForm,
    'confirm_register_form': ConfirmRegisterForm,
    'register_form': RegisterForm,
    'forgot_password_form': ForgotPasswordForm,
    'reset_password_form': ResetPasswordForm,
    'change_password_form': ChangePasswordForm,
    'send_confirmation_form': SendConfirmationForm,
    'passwordless_login_form': PasswordlessLoginForm,
}


def _user_loader(user_id):
    return _security.datastore.find_user(id=user_id)


def _request_loader(request):
    header_key = _security.token_authentication_header
    args_key = _security.token_authentication_key
    header_token = request.headers.get(header_key, None)
    token = request.args.get(args_key, header_token)
    if request.get_json(silent=True):
        if not isinstance(request.json, list):
            token = request.json.get(args_key, token)

    try:
        data = _security.remember_token_serializer.loads(
            token, max_age=_security.token_max_age)
        user = _security.datastore.find_user(id=data[0])
        if user and safe_str_cmp(md5(user.password), data[1]):
            return user
    except:
        pass
    return _security.login_manager.anonymous_user()


def _identity_loader():
    if not isinstance(current_user._get_current_object(), AnonymousUserMixin):
        identity = Identity(current_user.id)
        return identity


def _on_identity_loaded(sender, identity):
    if hasattr(current_user, 'id'):
        identity.provides.add(UserNeed(current_user.id))

    for role in current_user.roles:
        identity.provides.add(RoleNeed(role.name))

    identity.user = current_user


def _get_login_manager(app, anonymous_user):
    lm = LoginManager()
    lm.anonymous_user = anonymous_user or AnonymousUser
    lm.login_view = '%s.login' % cv('BLUEPRINT_NAME', app=app)
    lm.user_loader(_user_loader)
    lm.request_loader(_request_loader)

    if cv('FLASH_MESSAGES', app=app):
        lm.login_message, lm.login_message_category = cv('MSG_LOGIN', app=app)
        lm.needs_refresh_message, lm.needs_refresh_message_category = cv(
            'MSG_REFRESH', app=app)
    else:
        lm.login_message = None
        lm.needs_refresh_message = None

    lm.init_app(app)
    return lm


def _get_principal(app):
    p = Principal(app, use_sessions=False)
    p.identity_loader(_identity_loader)
    return p


def _get_pwd_context(app):
    pw_hash = cv('PASSWORD_HASH', app=app)
    schemes = cv('PASSWORD_SCHEMES', app=app)
    deprecated = cv('DEPRECATED_PASSWORD_SCHEMES', app=app)
    if pw_hash not in schemes:
        allowed = (', '.join(schemes[:-1]) + ' and ' + schemes[-1])
        raise ValueError(
<<<<<<< HEAD
            "Invalid hash scheme %r. Allowed values are %s" %
            (pw_hash, allowed))
    return CryptContext(
        schemes=schemes,
        default=pw_hash,
        deprecated=deprecated)
=======
            "Invalid hash scheme %r. Allowed values are %s" % (pw_hash, allowed))
    return CryptContext(schemes=schemes, default=pw_hash, deprecated=deprecated)
>>>>>>> f3948038


def _get_serializer(app, name):
    secret_key = app.config.get('SECRET_KEY')
    salt = app.config.get('SECURITY_%s_SALT' % name.upper())
    return URLSafeTimedSerializer(secret_key=secret_key, salt=salt)


def _get_state(app, datastore, anonymous_user=None, **kwargs):
    for key, value in get_config(app).items():
        kwargs[key.lower()] = value

    kwargs.update(dict(
        app=app,
        datastore=datastore,
        login_manager=_get_login_manager(app, anonymous_user),
        principal=_get_principal(app),
        pwd_context=_get_pwd_context(app),
        remember_token_serializer=_get_serializer(app, 'remember'),
        login_serializer=_get_serializer(app, 'login'),
        reset_serializer=_get_serializer(app, 'reset'),
        confirm_serializer=_get_serializer(app, 'confirm'),
        _context_processors={},
        _send_mail_task=None,
        _unauthorized_callback=None
    ))

    for key, value in _default_forms.items():
        if key not in kwargs or not kwargs[key]:
            kwargs[key] = value

    return _SecurityState(**kwargs)


def _context_processor():
    return dict(url_for_security=url_for_security, security=_security)


class RoleMixin(object):

    """Mixin for `Role` model definitions"""

    def __eq__(self, other):
        return (self.name == other or
                self.name == getattr(other, 'name', None))

    def __ne__(self, other):
        return not self.__eq__(other)

    def __hash__(self):
        return hash(self.name)


class UserMixin(BaseUserMixin):

    """Mixin for `User` model definitions"""

    @property
    def is_active(self):
        """Returns `True` if the user is active."""
        return self.active

    def get_auth_token(self):
        """Returns the user's authentication token."""
        data = [str(self.id), md5(self.password)]
        return _security.remember_token_serializer.dumps(data)

    def has_role(self, role):
        """Returns `True` if the user identifies with the specified role.

        :param role: A role name or `Role` instance"""
        if isinstance(role, string_types):
            return role in (role.name for role in self.roles)
        else:
            return role in self.roles


class AnonymousUser(AnonymousUserMixin):

    """AnonymousUser definition"""

    def __init__(self):
        self.roles = ImmutableList()

    def has_role(self, *args):
        """Returns `False`"""
        return False


class _SecurityState(object):

    def __init__(self, **kwargs):
        for key, value in kwargs.items():
            setattr(self, key.lower(), value)

    def _add_ctx_processor(self, endpoint, fn):
        group = self._context_processors.setdefault(endpoint, [])
        fn not in group and group.append(fn)

    def _run_ctx_processor(self, endpoint):
        rv = {}
        for g in [None, endpoint]:
            for fn in self._context_processors.setdefault(g, []):
                rv.update(fn())
        return rv

    def context_processor(self, fn):
        self._add_ctx_processor(None, fn)

    def forgot_password_context_processor(self, fn):
        self._add_ctx_processor('forgot_password', fn)

    def login_context_processor(self, fn):
        self._add_ctx_processor('login', fn)

    def register_context_processor(self, fn):
        self._add_ctx_processor('register', fn)

    def reset_password_context_processor(self, fn):
        self._add_ctx_processor('reset_password', fn)

    def change_password_context_processor(self, fn):
        self._add_ctx_processor('change_password', fn)

    def send_confirmation_context_processor(self, fn):
        self._add_ctx_processor('send_confirmation', fn)

    def send_login_context_processor(self, fn):
        self._add_ctx_processor('send_login', fn)

    def mail_context_processor(self, fn):
        self._add_ctx_processor('mail', fn)

    def send_mail_task(self, fn):
        self._send_mail_task = fn

    def unauthorized_handler(self, fn):
        self._unauthorized_callback = fn


class Security(object):

    """The :class:`Security` class initializes the Flask-Security extension.

    :param app: The application.
    :param datastore: An instance of a user datastore.
    """

    def __init__(self, app=None, datastore=None, **kwargs):
        self.app = app
        self.datastore = datastore

        if app is not None and datastore is not None:
            self._state = self.init_app(app, datastore, **kwargs)

    def init_app(self, app, datastore=None, register_blueprint=True,
                 login_form=None, confirm_register_form=None,
                 register_form=None, forgot_password_form=None,
                 reset_password_form=None, change_password_form=None,
                 send_confirmation_form=None, passwordless_login_form=None,
                 anonymous_user=None):
        """Initializes the Flask-Security extension for the specified
        application and datastore implentation.

        :param app: The application.
        :param datastore: An instance of a user datastore.
        :param register_blueprint: to register the Security blueprint or not.
        """
        self.app = app
        self.datastore = datastore

        for key, value in _default_config.items():
            app.config.setdefault('SECURITY_' + key, value)

        for key, value in _default_messages.items():
            app.config.setdefault('SECURITY_MSG_' + key, value)

        identity_loaded.connect_via(app)(_on_identity_loaded)

        state = _get_state(app, self.datastore,
                           login_form=login_form,
                           confirm_register_form=confirm_register_form,
                           register_form=register_form,
                           forgot_password_form=forgot_password_form,
                           reset_password_form=reset_password_form,
                           change_password_form=change_password_form,
                           send_confirmation_form=send_confirmation_form,
                           passwordless_login_form=passwordless_login_form,
                           anonymous_user=anonymous_user)

        if register_blueprint:
            app.register_blueprint(create_blueprint(state, __name__))
            app.context_processor(_context_processor)

        state.render_template = self.render_template
        app.extensions['security'] = state

        if hasattr(app, 'cli'):
            from .cli import users, roles
            if state.cli_users_name:
                app.cli.add_command(users, state.cli_users_name)
            if state.cli_roles_name:
                app.cli.add_command(roles, state.cli_roles_name)

        return state

    def render_template(self, *args, **kwargs):
        return render_template(*args, **kwargs)

    def __getattr__(self, name):
        return getattr(self._state, name, None)<|MERGE_RESOLUTION|>--- conflicted
+++ resolved
@@ -276,17 +276,12 @@
     if pw_hash not in schemes:
         allowed = (', '.join(schemes[:-1]) + ' and ' + schemes[-1])
         raise ValueError(
-<<<<<<< HEAD
             "Invalid hash scheme %r. Allowed values are %s" %
             (pw_hash, allowed))
     return CryptContext(
         schemes=schemes,
         default=pw_hash,
         deprecated=deprecated)
-=======
-            "Invalid hash scheme %r. Allowed values are %s" % (pw_hash, allowed))
-    return CryptContext(schemes=schemes, default=pw_hash, deprecated=deprecated)
->>>>>>> f3948038
 
 
 def _get_serializer(app, name):
