--- conflicted
+++ resolved
@@ -210,13 +210,9 @@
 msgid "No password is set for this user"
 msgstr "Ninguna contraseña ha sido definida para este·a usuario·a"
 
-<<<<<<< HEAD
+
 #: flask_security/core.py:355
 #, fuzzy, python-format
-=======
-#: flask_security/core.py:347
-#, python-format
->>>>>>> 7b69d3af
 msgid "Password must be at least %(length)s characters"
 msgstr "La contraseña debe contar al menos con %(length)s caracteres"
 
@@ -668,14 +664,4 @@
 #: flask_security/templates/security/email/welcome.html:4
 #: flask_security/templates/security/email/welcome.txt:4
 msgid "You can confirm your email through the link below:"
-<<<<<<< HEAD
-msgstr "Confirma tu correo electrónico haciendo clic aquí:"
-
-#~ msgid "You successfully confirmed password"
-#~ msgstr ""
-
-#~ msgid "Password confirmation is needed in order to access page"
-#~ msgstr ""
-=======
-msgstr "Confirma tu correo electrónico haciendo clic aquí:"
->>>>>>> 7b69d3af
+msgstr "Confirma tu correo electrónico haciendo clic aquí:"