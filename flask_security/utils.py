# -*- coding: utf-8 -*-
"""
    flask_security.utils
    ~~~~~~~~~~~~~~~~~~~~

    Flask-Security utils module

    :copyright: (c) 2012 by Matt Wright.
    :license: MIT, see LICENSE for more details.
"""

import base64
import hashlib
import hmac
import sys
from contextlib import contextmanager
from datetime import timedelta

from flask import current_app, flash, render_template, request, session, \
    url_for
from flask_login import login_user as _login_user
from flask_login import logout_user as _logout_user
from flask_mail import Message
from flask_principal import AnonymousIdentity, Identity, identity_changed
from itsdangerous import BadSignature, SignatureExpired
from werkzeug.local import LocalProxy

from .signals import login_instructions_sent, \
    reset_password_instructions_sent, user_registered

try:
    from urlparse import urlsplit
except ImportError:  # pragma: no cover
    from urllib.parse import urlsplit


# Convenient references
_security = LocalProxy(lambda: current_app.extensions['security'])

_datastore = LocalProxy(lambda: _security.datastore)

_pwd_context = LocalProxy(lambda: _security.pwd_context)

PY3 = sys.version_info[0] == 3

if PY3:  # pragma: no cover
    string_types = str,  # pragma: no flakes
    text_type = str  # pragma: no flakes
else:  # pragma: no cover
    string_types = basestring,  # pragma: no flakes
    text_type = unicode  # pragma: no flakes


def login_user(user, remember=None):
    """Perform the login routine.

    If SECURITY_TRACKABLE is used, make sure you commit changes after this
    request (i.e. ``app.security.datastore.commit()``).

    :param user: The user to login
    :param remember: Flag specifying if the remember cookie should be set.
                     Defaults to ``False``
    """

    if remember is None:
        remember = config_value('DEFAULT_REMEMBER_ME')

    if not _login_user(user, remember):  # pragma: no cover
        return False

    if _security.trackable:
        remote_addr = request.remote_addr or None  # make sure it is None

<<<<<<< HEAD
        old_current_login, new_current_login = (
            user.current_login_at, datetime.utcnow()
        )
=======
        old_current_login, new_current_login = user.current_login_at, _security.datetime_factory()
>>>>>>> 44267988
        old_current_ip, new_current_ip = user.current_login_ip, remote_addr

        user.last_login_at = old_current_login or new_current_login
        user.current_login_at = new_current_login
        user.last_login_ip = old_current_ip
        user.current_login_ip = new_current_ip
        user.login_count = user.login_count + 1 if user.login_count else 1

        _datastore.put(user)

    identity_changed.send(current_app._get_current_object(),
                          identity=Identity(user.id))
    return True


def logout_user():
    """Logs out the current.

    This will also clean up the remember me cookie if it exists.
    """

    for key in ('identity.name', 'identity.auth_type'):
        session.pop(key, None)
    identity_changed.send(current_app._get_current_object(),
                          identity=AnonymousIdentity())
    _logout_user()


def get_hmac(password):
    """Returns a Base64 encoded HMAC+SHA512 of the password signed with
    the salt specified by ``SECURITY_PASSWORD_SALT``.

    :param password: The password to sign
    """
    salt = _security.password_salt

    if salt is None:
        raise RuntimeError(
            'The configuration value `SECURITY_PASSWORD_SALT` must '
            'not be None when the value of `SECURITY_PASSWORD_HASH` is '
            'set to "%s"' % _security.password_hash)

    h = hmac.new(encode_string(salt), encode_string(password), hashlib.sha512)
    return base64.b64encode(h.digest())


def verify_password(password, password_hash):
    """Returns ``True`` if the password matches the supplied hash.

    :param password: A plaintext password to verify
    :param password_hash: The expected hash value of the password
                          (usually from your database)
    """
    if _security.password_hash != 'plaintext':
        password = get_hmac(password)

    return _pwd_context.verify(password, password_hash)


def verify_and_update_password(password, user):
    """Returns ``True`` if the password is valid for the specified user.

    Additionally, the hashed password in the database is updated if the
    hashing algorithm happens to have changed.

    :param password: A plaintext password to verify
    :param user: The user to verify against
    """

    if _pwd_context.identify(user.password) != 'plaintext':
        password = get_hmac(password)
    verified, new_password = _pwd_context.verify_and_update(
        password, user.password)
    if verified and new_password:
        user.password = encrypt_password(password)
        _datastore.put(user)
    return verified


def encrypt_password(password):
    """Encrypt the specified plaintext password.

    It uses the configured encryption options.

    :param password: The plaintext password to encrypt
    """
    if _security.password_hash == 'plaintext':
        return password
    signed = get_hmac(password).decode('ascii')
    return _pwd_context.encrypt(signed)


def encode_string(string):
    """Encodes a string to bytes, if it isn't already.

    :param string: The string to encode"""

    if isinstance(string, text_type):
        string = string.encode('utf-8')
    return string


def md5(data):
    return hashlib.md5(encode_string(data)).hexdigest()


def do_flash(message, category=None):
    """Flash a message depending on if the `FLASH_MESSAGES` configuration
    value is set.

    :param message: The flash message
    :param category: The flash message category
    """
    if config_value('FLASH_MESSAGES'):
        flash(message, category)


def get_url(endpoint_or_url):
    """Returns a URL if a valid endpoint is found. Otherwise, returns the
    provided value.

    :param endpoint_or_url: The endpoint name or URL to default to
    """
    try:
        return url_for(endpoint_or_url)
    except:
        return endpoint_or_url


def slash_url_suffix(url, suffix):
    """Adds a slash either to the beginning or the end of a suffix
    (which is to be appended to a URL), depending on whether or not
    the URL ends with a slash."""

    return url.endswith('/') and ('%s/' % suffix) or ('/%s' % suffix)


def get_security_endpoint_name(endpoint):
    return '%s.%s' % (_security.blueprint_name, endpoint)


def url_for_security(endpoint, **values):
    """Return a URL for the security blueprint

    :param endpoint: the endpoint of the URL (name of the function)
    :param values: the variable arguments of the URL rule
    :param _external: if set to `True`, an absolute URL is generated. Server
      address can be changed via `SERVER_NAME` configuration variable which
      defaults to `localhost`.
    :param _anchor: if provided this is added as anchor to the URL.
    :param _method: if provided this explicitly specifies an HTTP method.
    """
    endpoint = get_security_endpoint_name(endpoint)
    return url_for(endpoint, **values)


def validate_redirect_url(url):
    if url is None or url.strip() == '':
        return False
    url_next = urlsplit(url)
    url_base = urlsplit(request.host_url)
    if (url_next.netloc or url_next.scheme) and \
            url_next.netloc != url_base.netloc:
        return False
    return True


def get_post_action_redirect(config_key, declared=None):
    urls = [
        get_url(request.args.get('next')),
        get_url(request.form.get('next')),
        find_redirect(config_key)
    ]
    if declared:
        urls.insert(0, declared)
    for url in urls:
        if validate_redirect_url(url):
            return url


def get_post_login_redirect(declared=None):
    return get_post_action_redirect('SECURITY_POST_LOGIN_VIEW', declared)


def get_post_register_redirect(declared=None):
    return get_post_action_redirect('SECURITY_POST_REGISTER_VIEW', declared)


def get_post_logout_redirect(declared=None):
    return get_post_action_redirect('SECURITY_POST_LOGOUT_VIEW', declared)


def find_redirect(key):
    """Returns the URL to redirect to after a user logs in successfully.

    :param key: The session or application configuration key to search for
    """
    rv = (get_url(session.pop(key.lower(), None)) or
          get_url(current_app.config[key.upper()] or None) or '/')
    return rv


def get_config(app):
    """Conveniently get the security configuration for the specified
    application without the annoying 'SECURITY_' prefix.

    :param app: The application to inspect
    """
    items = app.config.items()
    prefix = 'SECURITY_'

    def strip_prefix(tup):
        return (tup[0].replace('SECURITY_', ''), tup[1])

    return dict([strip_prefix(i) for i in items if i[0].startswith(prefix)])


def get_message(key, **kwargs):
    rv = config_value('MSG_' + key)
    return rv[0] % kwargs, rv[1]


def config_value(key, app=None, default=None):
    """Get a Flask-Security configuration value.

    :param key: The configuration key without the prefix `SECURITY_`
    :param app: An optional specific application to inspect. Defaults to
                Flask's `current_app`
    :param default: An optional default value if the value is not set
    """
    app = app or current_app
    return get_config(app).get(key.upper(), default)


def get_max_age(key, app=None):
    td = get_within_delta(key + '_WITHIN', app)
    return td.seconds + td.days * 24 * 3600


def get_within_delta(key, app=None):
    """Get a timedelta object from the application configuration following
    the internal convention of::

        <Amount of Units> <Type of Units>

    Examples of valid config values::

        5 days
        10 minutes

    :param key: The config value key without the 'SECURITY_' prefix
    :param app: Optional application to inspect. Defaults to Flask's
                `current_app`
    """
    txt = config_value(key, app=app)
    values = txt.split()
    return timedelta(**{values[1]: int(values[0])})


def send_mail(subject, recipient, template, **context):
    """Send an email via the Flask-Mail extension.

    :param subject: Email subject
    :param recipient: Email recipient
    :param template: The name of the email template
    :param context: The context to render the template with
    """

    context.setdefault('security', _security)
    context.update(_security._run_ctx_processor('mail'))

    msg = Message(subject,
                  sender=_security.email_sender,
                  recipients=[recipient])

    ctx = ('security/email', template)
    msg.body = render_template('%s/%s.txt' % ctx, **context)
    msg.html = render_template('%s/%s.html' % ctx, **context)

    if _security._send_mail_task:
        _security._send_mail_task(msg)
        return

    mail = current_app.extensions.get('mail')
    mail.send(msg)


def get_token_status(token, serializer, max_age=None, return_data=False):
    """Get the status of a token.

    :param token: The token to check
    :param serializer: The name of the seriailzer. Can be one of the
                       following: ``confirm``, ``login``, ``reset``
    :param max_age: The name of the max age config option. Can be on of
                    the following: ``CONFIRM_EMAIL``, ``LOGIN``,
                    ``RESET_PASSWORD``
    """
    serializer = getattr(_security, serializer + '_serializer')
    max_age = get_max_age(max_age)
    user, data = None, None
    expired, invalid = False, False

    try:
        data = serializer.loads(token, max_age=max_age)
    except SignatureExpired:
        d, data = serializer.loads_unsafe(token)
        expired = True
    except (BadSignature, TypeError, ValueError):
        invalid = True

    if data:
        user = _datastore.find_user(id=data[0])

    expired = expired and (user is not None)

    if return_data:
        return expired, invalid, user, data
    else:
        return expired, invalid, user


def get_identity_attributes(app=None):
    app = app or current_app
    attrs = app.config['SECURITY_USER_IDENTITY_ATTRIBUTES']
    try:
        attrs = [f.strip() for f in attrs.split(',')]
    except AttributeError:
        pass
    return attrs


@contextmanager
def capture_passwordless_login_requests():
    login_requests = []

    def _on(app, **data):
        login_requests.append(data)

    login_instructions_sent.connect(_on)

    try:
        yield login_requests
    finally:
        login_instructions_sent.disconnect(_on)


@contextmanager
def capture_registrations():
    """Testing utility for capturing registrations.

    :param confirmation_sent_at: An optional datetime object to set the
                                 user's `confirmation_sent_at` to
    """
    registrations = []

    def _on(app, **data):
        registrations.append(data)

    user_registered.connect(_on)

    try:
        yield registrations
    finally:
        user_registered.disconnect(_on)


@contextmanager
def capture_reset_password_requests(reset_password_sent_at=None):
    """Testing utility for capturing password reset requests.

    :param reset_password_sent_at: An optional datetime object to set the
                                   user's `reset_password_sent_at` to
    """
    reset_requests = []

    def _on(app, **data):
        reset_requests.append(data)

    reset_password_instructions_sent.connect(_on)

    try:
        yield reset_requests
    finally:
        reset_password_instructions_sent.disconnect(_on)<|MERGE_RESOLUTION|>--- conflicted
+++ resolved
@@ -71,13 +71,9 @@
     if _security.trackable:
         remote_addr = request.remote_addr or None  # make sure it is None
 
-<<<<<<< HEAD
         old_current_login, new_current_login = (
-            user.current_login_at, datetime.utcnow()
+            user.current_login_at, _security.datetime_factory()
         )
-=======
-        old_current_login, new_current_login = user.current_login_at, _security.datetime_factory()
->>>>>>> 44267988
         old_current_ip, new_current_ip = user.current_login_ip, remote_addr
 
         user.last_login_at = old_current_login or new_current_login
