# -*- coding: utf-8 -*-
"""
    flask_security.views
    ~~~~~~~~~~~~~~~~~~~~

    Flask-Security views module

    :copyright: (c) 2012 by Matt Wright.
    :copyright: (c) 2019 by J. Christopher Wagner (jwag).
    :license: MIT, see LICENSE for more details.

    CSRF is tricky. By default all our forms have CSRF protection built in via
    Flask-WTF. This is regardless of authentication method or whether the request
    is Form or JSON based. Form-based 'just works' since when rendering the form
    (on GET), the CSRF token is automatically populated.
    We want to handle:
        - JSON requests where CSRF token is in a header (e.g. X-CSRF-Token)
        - Option to skip CSRF when using a token to authenticate (rather than session)
          (CSRF_PROTECT_MECHANISMS)
        - Option to skip CSRF for 'login'/unauthenticated requests
          (CSRF_IGNORE_UNAUTH_ENDPOINTS)
    This is complicated by the fact that the only way to disable form CSRF is to
    pass in meta={csrf: false} at form instantiation time.

    Be aware that for CSRF to work, caller MUST pass in session cookie. So
    for pure API, and no session cookie - there is no way to support CSRF-Login
    so app must set CSRF_IGNORE_UNAUTH_ENDPOINTS (or use CSRF/session cookie for logging
    in then once they have a token, no need for cookie).

    TODO: two-factor routes such as tf_setup need work. They seem to support both
    authenticated (via session?) as well as unauthenticated access.
"""

from flask import (
    _app_ctx_stack,
    current_app,
    redirect,
    request,
    jsonify,
    after_this_request,
    Blueprint,
    session,
    abort,
)
from flask_login import current_user
from flask_wtf import csrf
from werkzeug.datastructures import MultiDict
from werkzeug.local import LocalProxy

from .changeable import change_user_password
from .confirmable import (
    confirm_email_token_status,
    confirm_user,
    send_confirmation_instructions,
)
from .decorators import (
    anonymous_user_required,
    auth_required,
    unauth_csrf,
    login_required,
)
from .passwordless import login_token_status, send_login_instructions
from .recoverable import (
    reset_password_token_status,
    send_reset_password_instructions,
    update_password,
)
from .registerable import register_user
from .createable import create_user as create
from .utils import url_for_security as url_for
from .utils import (
    config_value,
    do_flash,
    get_message,
    get_post_login_redirect,
    get_post_logout_redirect,
    get_post_register_redirect,
    get_url,
    login_user,
    logout_user,
    slash_url_suffix,
)
from .twofactor import (
    send_security_token,
    generate_totp,
    complete_two_factor_process,
    get_totp_uri,
    tf_clean_session,
    tf_disable,
)

# Convenient references
_security = LocalProxy(lambda: current_app.extensions["security"])

_datastore = LocalProxy(lambda: _security.datastore)


def _base_render_json(
    form, include_user=True, include_auth_token=False, additional=None
):
    has_errors = len(form.errors) > 0

    user = form.user if hasattr(form, "user") else None
    if has_errors:
        code = 400
        payload = dict(errors=form.errors)
    else:
        code = 200
        payload = dict()
        if user:
            # This allows anonymous GETs via JSON
            if include_user:
                payload["user"] = user.get_security_payload()

            if include_auth_token:
                token = user.get_auth_token()
                payload["user"]["authentication_token"] = token

        # Return csrf_token on each JSON response - just as every form
        # has it rendered.
        payload["csrf_token"] = csrf.generate_csrf()
        if additional:
            payload.update(additional)

    return _security._render_json(payload, code, headers=None, user=user)


def default_render_json(payload, code, headers, user):
    """ Default JSON response handler.
    """
    return jsonify(dict(meta=dict(code=code), response=payload)), code, headers


def _commit(response=None):
    _datastore.commit()
    return response


def _ctx(endpoint):
    return _security._run_ctx_processor(endpoint)


def _suppress_form_csrf():
    """
    Return meta contents if we should suppress form from attempting to validate CSRF.

    If app doesn't want CSRF for unauth endpoints then check if caller is authenticated
    or not (many endpoints can be called either way).
    """
    ctx = _app_ctx_stack.top
    if hasattr(ctx, "fs_ignore_csrf") and ctx.fs_ignore_csrf:
        # This is the case where CsrfProtect was already called (e.g. @auth_required)
        return {"csrf": False}
    if (
        config_value("CSRF_IGNORE_UNAUTH_ENDPOINTS")
        and not current_user.is_authenticated
    ):
        return {"csrf": False}
    return {}


@unauth_csrf(fall_through=True)
def login():
    """View function for login view

    Allow already authenticated users. For GET this is useful for
    single-page-applications on refresh - session still active but need to
    access user info and csrf-token.
    For POST - just logs out current user.

    Q: so even if one is authenticated, since we log out, we won't run csrf. Is that
    ok?
    """

    if current_user.is_authenticated and request.method == "POST":
        tf_clean_session()
        logout_user()

    form_class = _security.login_form

    if request.is_json:
        # Allow GET so we can return csrf_token for pre-login.
        if request.content_length:
            form = form_class(MultiDict(request.get_json()), meta=_suppress_form_csrf())
        else:
            form = form_class(MultiDict([]), meta=_suppress_form_csrf())
    else:
        form = form_class(request.form, meta=_suppress_form_csrf())

    if form.validate_on_submit():
        if config_value("TWO_FACTOR") is True and (
            config_value("TWO_FACTOR_REQUIRED") is True
            or (form.user.tf_totp_secret and form.user.tf_primary_method)
        ):
            return _two_factor_login(form)

        login_user(form.user, remember=form.remember.data)
        after_this_request(_commit)

        if not request.is_json:
            return redirect(get_post_login_redirect(form.next.data))

    if request.is_json:
        if current_user.is_authenticated:
            form.user = current_user
        return _base_render_json(form, include_auth_token=True)

    return _security.render_template(
        config_value("LOGIN_USER_TEMPLATE"), login_user_form=form, **_ctx("login")
    )


def logout():
    """View function which handles a logout request."""
    tf_clean_session()

    if current_user.is_authenticated:
        logout_user()

    # No body is required - so if a POST and json - return OK
    if request.method == "POST" and request.is_json:
        return _security._render_json({}, 200, headers=None, user=None)

    return redirect(get_post_logout_redirect())


@anonymous_user_required
def register():
    """View function which handles a registration request."""

    if _security.confirmable or request.is_json:
        form_class = _security.confirm_register_form
    else:
        form_class = _security.register_form

    if request.is_json:
        form_data = MultiDict(request.get_json())
    else:
        form_data = request.form

    form = form_class(form_data, meta=_suppress_form_csrf())

    if form.validate_on_submit():
        user = register_user(**form.to_dict())
        form.user = user

        if not _security.confirmable or _security.login_without_confirmation:
            after_this_request(_commit)
            login_user(user)

        if not request.is_json:
            if "next" in form:
                redirect_url = get_post_register_redirect(form.next.data)
            else:
                redirect_url = get_post_register_redirect()

            return redirect(redirect_url)

        return _base_render_json(form, include_auth_token=True)

    if request.is_json:
        return _base_render_json(form)

    return _security.render_template(
        config_value("REGISTER_USER_TEMPLATE"),
        register_user_form=form,
        **_ctx("register")
    )


@unauth_csrf(fall_through=True)
def send_login():
    """View function that sends login instructions for passwordless login"""

    form_class = _security.passwordless_login_form

    if request.is_json:
        form = form_class(MultiDict(request.get_json()), meta=_suppress_form_csrf())
    else:
        form = form_class(meta=_suppress_form_csrf())

    if form.validate_on_submit():
        send_login_instructions(form.user)
        if not request.is_json:
            do_flash(*get_message("LOGIN_EMAIL_SENT", email=form.user.email))

    if request.is_json:
        return _base_render_json(form)

    return _security.render_template(
        config_value("SEND_LOGIN_TEMPLATE"), send_login_form=form, **_ctx("send_login")
    )


@anonymous_user_required
def token_login(token):
    """View function that handles passwordless login via a token
    Like reset-password and confirm - this is usually a GET via an email
    so from the request we can't differentiate form-based apps from non.
    """

    expired, invalid, user = login_token_status(token)

    if not user or invalid:
        m, c = get_message("INVALID_LOGIN_TOKEN")
        if _security.redirect_behavior == "spa":
            return redirect(get_url(_security.login_error_view, qparams={c: m}))
        do_flash(m, c)
        return redirect(url_for("login"))
    if expired:
        send_login_instructions(user)
        m, c = get_message(
            "LOGIN_EXPIRED", email=user.email, within=_security.login_within
        )
        if _security.redirect_behavior == "spa":
            return redirect(
                get_url(
                    _security.login_error_view,
                    qparams=user.get_redirect_qparams({c: m}),
                )
            )
        do_flash(m, c)
        return redirect(url_for("login"))

    login_user(user)
    after_this_request(_commit)
    if _security.redirect_behavior == "spa":
        return redirect(
            get_url(_security.post_login_view, qparams=user.get_redirect_qparams())
        )

    do_flash(*get_message("PASSWORDLESS_LOGIN_SUCCESSFUL"))

    return redirect(get_post_login_redirect())


@unauth_csrf(fall_through=True)
def send_confirmation():
    """View function which sends confirmation instructions."""

    form_class = _security.send_confirmation_form

    if request.is_json:
        form = form_class(MultiDict(request.get_json()), meta=_suppress_form_csrf())
    else:
        form = form_class(meta=_suppress_form_csrf())

    if form.validate_on_submit():
        send_confirmation_instructions(form.user)
        if not request.is_json:
            do_flash(*get_message("CONFIRMATION_REQUEST", email=form.user.email))

    if request.is_json:
        return _base_render_json(form)

    return _security.render_template(
        config_value("SEND_CONFIRMATION_TEMPLATE"),
        send_confirmation_form=form,
        **_ctx("send_confirmation")
    )


def confirm_email(token):
    """View function which handles a email confirmation request."""

    expired, invalid, user = confirm_email_token_status(token)

    if not user or invalid:
        m, c = get_message("INVALID_CONFIRMATION_TOKEN")
        if _security.redirect_behavior == "spa":
            return redirect(get_url(_security.confirm_error_view, qparams={c: m}))
        do_flash(m, c)
        return redirect(
            get_url(_security.confirm_error_view) or url_for("send_confirmation")
        )

    already_confirmed = user.confirmed_at is not None

    if expired or already_confirmed:
        if already_confirmed:
            m, c = get_message("ALREADY_CONFIRMED")
        else:
            send_confirmation_instructions(user)
            m, c = get_message(
                "CONFIRMATION_EXPIRED",
                email=user.email,
                within=_security.confirm_email_within,
            )

        if _security.redirect_behavior == "spa":
            return redirect(
                get_url(
                    _security.confirm_error_view,
                    qparams=user.get_redirect_qparams({c: m}),
                )
            )

        do_flash(m, c)
        return redirect(
            get_url(_security.confirm_error_view) or url_for("send_confirmation")
        )

    if user != current_user:
        logout_user()
        if config_value("AUTO_LOGIN_AFTER_CONFIRM"):
            # N.B. this is a (small) security risk if email went to wrong place.
            # and you have the LOGIN_WITH_CONFIRMATION flag since in that case
            # you can be logged and and doing stuff - but another person could
            # get the email.
            login_user(user)

    confirm_user(user)
    after_this_request(_commit)

    m, c = get_message("EMAIL_CONFIRMED")
    if _security.redirect_behavior == "spa":
        return redirect(
            get_url(
                _security.post_confirm_view, qparams=user.get_redirect_qparams({c: m})
            )
        )
    do_flash(m, c)
    return redirect(
        get_url(_security.post_confirm_view)
        or get_url(
            _security.post_login_view
            if config_value("AUTO_LOGIN_AFTER_CONFIRM")
            else _security.login_url
        )
    )


@anonymous_user_required
@unauth_csrf(fall_through=True)
def forgot_password():
    """View function that handles a forgotten password request."""

    form_class = _security.forgot_password_form

    if request.is_json:
        form = form_class(MultiDict(request.get_json()), meta=_suppress_form_csrf())
    else:
        form = form_class(meta=_suppress_form_csrf())

    if form.validate_on_submit():
        send_reset_password_instructions(form.user)
        if not request.is_json:
            do_flash(*get_message("PASSWORD_RESET_REQUEST", email=form.user.email))

    if request.is_json:
        return _base_render_json(form, include_user=False)

    return _security.render_template(
        config_value("FORGOT_PASSWORD_TEMPLATE"),
        forgot_password_form=form,
        **_ctx("forgot_password")
    )


@anonymous_user_required
@unauth_csrf(fall_through=True)
def reset_password(token):
    """View function that handles a reset password request.

    This is usually called via GET as part of an email link and redirects to
    a reset-password form
    It is called via POST to actually update the password (and then redirects to
    a post reset/login view)
    If in either case the token is either invalid or expired it redirects to
    the 'forgot-password' form.

    In the case of non-form based configuration:
    For GET normal case - redirect to RESET_VIEW?token={token}&email={email}
    For GET invalid case - redirect to RESET_ERROR_VIEW?error={error}&email={email}
    For POST normal/successful case - return 200 with new authentication token
    For POST error case return 400 with form.errors
    """

    expired, invalid, user = reset_password_token_status(token)
    form_class = _security.reset_password_form
    if request.is_json:
        form = form_class(MultiDict(request.get_json()), meta=_suppress_form_csrf())
    else:
        form = form_class(meta=_suppress_form_csrf())
    form.user = user

    if request.method == "GET":
        if not user or invalid:
            m, c = get_message("INVALID_RESET_PASSWORD_TOKEN")
            if _security.redirect_behavior == "spa":
                return redirect(get_url(_security.reset_error_view, qparams={c: m}))
            do_flash(m, c)
            return redirect(url_for("forgot_password"))
        if expired:
            send_reset_password_instructions(user)
            m, c = get_message(
                "PASSWORD_RESET_EXPIRED",
                email=user.email,
                within=_security.reset_password_within,
            )
            if _security.redirect_behavior == "spa":
                return redirect(
                    get_url(
                        _security.reset_error_view,
                        qparams=user.get_redirect_qparams({c: m}),
                    )
                )
            do_flash(m, c)
            return redirect(url_for("forgot_password"))

        # All good - for SPA - redirect to the ``reset_view``
        if _security.redirect_behavior == "spa":
            return redirect(
                get_url(
                    _security.reset_view,
                    qparams=user.get_redirect_qparams({"token": token}),
                )
            )
        # for forms - render the reset password form
        return _security.render_template(
            config_value("RESET_PASSWORD_TEMPLATE"),
            reset_password_form=form,
            reset_password_token=token,
            **_ctx("reset_password")
        )

    # This is the POST case.
    m = None
    if not user or invalid:
        invalid = True
        m, c = get_message("INVALID_RESET_PASSWORD_TOKEN")
        if not request.is_json:
            do_flash(m, c)

    if expired:
        send_reset_password_instructions(user)
        m, c = get_message(
            "PASSWORD_RESET_EXPIRED",
            email=user.email,
            within=_security.reset_password_within,
        )
        if not request.is_json:
            do_flash(m, c)

    if invalid or expired:
        if request.is_json:
            form._errors = m
            return _base_render_json(form)
        else:
            return redirect(url_for("forgot_password"))

    if form.validate_on_submit():
        after_this_request(_commit)
        update_password(user, form.password.data)
        login_user(user)
        if request.is_json:
            login_form = _security.login_form(MultiDict({"email": user.email}))
            setattr(login_form, "user", user)
            return _base_render_json(login_form, include_auth_token=True)
        else:
            do_flash(*get_message("PASSWORD_RESET"))
            return redirect(
                get_url(_security.post_reset_view) or get_url(_security.post_login_view)
            )

    # validation failure case - for forms - we try again including the token
    # for non-forms -  we just return errors and assume caller remembers token.
    if request.is_json:
        return _base_render_json(form)
    return _security.render_template(
        config_value("RESET_PASSWORD_TEMPLATE"),
        reset_password_form=form,
        reset_password_token=token,
        **_ctx("reset_password")
    )


@auth_required("basic", "token", "session")
def change_password():
    """View function which handles a change password request."""

    form_class = _security.change_password_form

    if request.is_json:
        form = form_class(MultiDict(request.get_json()), meta=_suppress_form_csrf())
    else:
        form = form_class(meta=_suppress_form_csrf())

    if form.validate_on_submit():
        after_this_request(_commit)
        change_user_password(current_user._get_current_object(), form.new_password.data)
        if not request.is_json:
            do_flash(*get_message("PASSWORD_CHANGE"))
            return redirect(
                get_url(_security.post_change_view)
                or get_url(_security.post_login_view)
            )

    if request.is_json:
        form.user = current_user
        return _base_render_json(form, include_auth_token=True)

    return _security.render_template(
        config_value("CHANGE_PASSWORD_TEMPLATE"),
        change_password_form=form,
        **_ctx("change_password")
    )


def _two_factor_login(form):
    """ Helper for two-factor authentication login

    This is called only when login/password have already been validated.

    The result of this is either sending a 2FA token OR starting setup for new user.
    In either case we do NOT log in user, so we must store some info in session to
    track our state (including what user).
    """

    # on initial login clear any possible state out - this can happen if on same
    # machine log in  more than once since for 2FA you are not authenticated
    # until complete 2FA.
    tf_clean_session()

    user = form.user
    session["tf_user_id"] = user.id

    # Set info into form for JSON response
    json_response = {"tf_required": True}
    # if user's two-factor properties are not configured
    if user.tf_primary_method is None or user.tf_totp_secret is None:
        session["tf_state"] = "setup_from_login"
        json_response["tf_state"] = "setup_from_login"
        if not request.is_json:
            return redirect(url_for("two_factor_setup"))

    # if user's two-factor properties are configured
    else:
        session["tf_state"] = "ready"
        json_response["tf_state"] = "ready"
        json_response["tf_primary_method"] = user.tf_primary_method

        send_security_token(
            user=user, method=user.tf_primary_method, totp_secret=user.tf_totp_secret
        )

        if not request.is_json:
            return redirect(url_for("two_factor_token_validation"))

    return _base_render_json(form, include_auth_token=True, additional=json_response)


@unauth_csrf(fall_through=True)
def two_factor_setup():
    """View function for two-factor setup.

    This is used both for GET to fetch forms and POST to actually set configuration
    (and send token).

    There are 3 cases for setting up:
    1) initial login and application requires 2FA
    2) changing existing 2FA information
    3) user wanting to enable or disable 2FA (assuming application doesn't require it)

    In order to CHANGE/ENABLE/DISABLE a 2FA information, user must be properly logged in
    AND must perform a fresh password validation by
    calling POST /tf-confirm (which sets 'tf_confirmed' in the session).

    For initial login when 2FA required of course user can't be logged in - in this
    case we need to have been sent some
    state via the session as part of login to show a) who and b) that they successfully
    authenticated.
    """
    form_class = _security.two_factor_setup_form

    if request.is_json:
        form = form_class(MultiDict(request.get_json()), meta=_suppress_form_csrf())
    else:
        form = form_class(meta=_suppress_form_csrf())

    if not current_user.is_authenticated:
        # This is the initial login case
        # We can also get here from setup if they want to change
        if not all(k in session for k in ["tf_user_id", "tf_state"]) or session[
            "tf_state"
        ] not in ["setup_from_login", "validating_profile"]:
            # illegal call on this endpoint
            tf_clean_session()
            return _tf_illegal_state(form, _security.login_url)

        user = _datastore.get_user(session["tf_user_id"])
        if not user:
            tf_clean_session()
            return _tf_illegal_state(form, _security.login_url)

    else:
        # all other cases require user to be logged in and have performed
        # additional password verification as signified by 'tf_confirmed'
        # in the session.
        if "tf_confirmed" not in session:
            tf_clean_session()
            return _tf_illegal_state(form, _security.two_factor_confirm_url)
        user = current_user

    if not user.tf_totp_secret:
        # Both initial login and opt-in are this case.
        user.tf_totp_secret = generate_totp()
        _datastore.put(user)
        after_this_request(_commit)

    if form.validate_on_submit():
        # Before storing in DB and therefore requiring 2FA we need to
        # make sure it actually works.
        # Requiring 2FA is triggered by having BOTH tf_totp_secret and
        # tf_primary_method in the user record (or having the application
        # global config TWO_FACTOR_REQUIRED)
        # Until we correctly validate the 2FA - we don't set primary_method in
        # user model but use the session to store it.
        pm = form["setup"].data
        if pm == "disable":
            tf_disable(user)
            after_this_request(_commit)
            do_flash(*get_message("TWO_FACTOR_DISABLED"))
            if not request.is_json:
                return redirect(get_url(_security.post_login_view))
            else:
                return _base_render_json(form)

        session["tf_primary_method"] = pm
        session["tf_state"] = "validating_profile"
        if len(form.data["phone"]) > 0:
            user.tf_phone_number = form.data["phone"]
        _datastore.put(user)
        after_this_request(_commit)

        send_security_token(user=user, method=pm, totp_secret=user.tf_totp_secret)
        code_form = _security.two_factor_verify_code_form()
        if not request.is_json:
            return _security.render_template(
                config_value("TWO_FACTOR_SETUP_TEMPLATE"),
                two_factor_setup_form=form,
                two_factor_verify_code_form=code_form,
                choices=config_value("TWO_FACTOR_ENABLED_METHODS"),
                chosen_method=pm,
                **_ctx("tf_setup")
            )

    if request.is_json:
        return _base_render_json(form, include_user=False)

    code_form = _security.two_factor_verify_code_form()
    choices = config_value("TWO_FACTOR_ENABLED_METHODS")
    if not config_value("TWO_FACTOR_REQUIRED"):
        choices.append("disable")

    return _security.render_template(
        config_value("TWO_FACTOR_SETUP_TEMPLATE"),
        two_factor_setup_form=form,
        two_factor_verify_code_form=code_form,
        choices=choices,
        two_factor_required=config_value("TWO_FACTOR_REQUIRED"),
        **_ctx("tf_setup")
    )


@unauth_csrf(fall_through=True)
def two_factor_token_validation():
    """View function for two-factor token validation

    Two cases:
    1) normal login case - everything setup correctly; normal 2FA validation
       In this case - user not logged in -
       but 'tf_state' == 'ready' or 'validating_profile'
    2) validating after CHANGE/ENABLE 2FA. In this case user logged in/authenticated
       they must have 'tf_confirmed' set meaning they re-entered their passwd

    """

    form_class = _security.two_factor_verify_code_form

    if request.is_json:
        form = form_class(MultiDict(request.get_json()), meta=_suppress_form_csrf())
    else:
        form = form_class(meta=_suppress_form_csrf())

    changing = current_user.is_authenticated
    if not changing:
        # This is the normal login case
        if (
            not all(k in session for k in ["tf_user_id", "tf_state"])
            or session["tf_state"] not in ["ready", "validating_profile"]
            or (
                session["tf_state"] == "validating_profile"
                and "tf_primary_method" not in session
            )
        ):
            # illegal call on this endpoint
            tf_clean_session()
            return _tf_illegal_state(form, _security.login_url)

        user = _datastore.get_user(session["tf_user_id"])
        form.user = user
        if not user:
            tf_clean_session()
            return _tf_illegal_state(form, _security.login_url)

        if session["tf_state"] == "ready":
            pm = user.tf_primary_method
        else:
            pm = session["tf_primary_method"]
    else:
        if (
            not all(
                k in session for k in ["tf_confirmed", "tf_state", "tf_primary_method"]
            )
            or session["tf_state"] != "validating_profile"
        ):
            tf_clean_session()
            # logout since this seems like attack-ish/logic error
            logout_user()
            return _tf_illegal_state(form, _security.login_url)
        pm = session["tf_primary_method"]
        form.user = current_user

    setattr(form, "primary_method", pm)
    if form.validate_on_submit():
        # Success - log in user and clear all session variables
        completion_message = complete_two_factor_process(form.user, pm, changing)
        after_this_request(_commit)
        if not request.is_json:
            do_flash(*get_message(completion_message))
            return redirect(get_post_login_redirect())

    # GET or not successful POST
    if request.is_json:
        return _base_render_json(form)

    # if we were trying to validate a new method
    if changing:
        setup_form = _security.two_factor_setup_form()

        return _security.render_template(
            config_value("TWO_FACTOR_SETUP_TEMPLATE"),
            two_factor_setup_form=setup_form,
            two_factor_verify_code_form=form,
            choices=config_value("TWO_FACTOR_ENABLED_METHODS"),
            **_ctx("tf_setup")
        )

    # if we were trying to validate an existing method
    else:
        rescue_form = _security.two_factor_rescue_form()

        return _security.render_template(
            config_value("TWO_FACTOR_VERIFY_CODE_TEMPLATE"),
            two_factor_rescue_form=rescue_form,
            two_factor_verify_code_form=form,
            problem=None,
            **_ctx("tf_token_validation")
        )


@anonymous_user_required
@unauth_csrf(fall_through=True)
def two_factor_rescue():
    """ Function that handles a situation where user can't
    enter his two-factor validation code

    User must have already provided valid username/password.
    User must have already established 2FA

    """

    form_class = _security.two_factor_rescue_form

    if request.is_json:
        form = form_class(MultiDict(request.get_json()), meta=_suppress_form_csrf())
    else:
        form = form_class(meta=_suppress_form_csrf())

    if (
        not all(k in session for k in ["tf_user_id", "tf_state"])
        or session["tf_state"] != "ready"
    ):
        tf_clean_session()
        return _tf_illegal_state(form, _security.login_url)

    user = _datastore.get_user(session["tf_user_id"])
    form.user = user
    if not user:
        tf_clean_session()
        return _tf_illegal_state(form, _security.login_url)

    problem = None
    if form.validate_on_submit():
        problem = form.data["help_setup"]
        # if the problem is that user can't access his device, w
        # e send him code through mail
        if problem == "lost_device":
            send_security_token(
                user=form.user, method="mail", totp_secret=form.user.tf_totp_secret
            )
        # send app provider a mail message regarding trouble
        elif problem == "no_mail_access":
            _security.send_mail(
                config_value("EMAIL_SUBJECT_TWO_FACTOR_RESCUE"),
                config_value("TWO_FACTOR_RESCUE_MAIL"),
                "two_factor_rescue",
                user=form.user,
            )
        else:
            return "", 404

    if request.is_json:
        return _base_render_json(form, include_user=False)

    code_form = _security.two_factor_verify_code_form()
    return _security.render_template(
        config_value("TWO_FACTOR_VERIFY_CODE_TEMPLATE"),
        two_factor_verify_code_form=code_form,
        two_factor_rescue_form=form,
        rescue_mail=config_value("TWO_FACTOR_RESCUE_MAIL"),
        problem=str(problem),
        **_ctx("tf_token_validation")
    )


@auth_required("basic", "session", "token")
def two_factor_verify_password():
    """View function which handles a password verification request."""
    form_class = _security.two_factor_verify_password_form

    if request.is_json:
        form = form_class(MultiDict(request.get_json()), meta=_suppress_form_csrf())
    else:
        form = form_class(meta=_suppress_form_csrf())

    if form.validate_on_submit():
        # form called verify_and_update_password()
        after_this_request(_commit)
        session["tf_confirmed"] = True
        if not request.is_json:
            do_flash(*get_message("TWO_FACTOR_PASSWORD_CONFIRMATION_DONE"))
            return redirect(url_for("two_factor_setup"))

        else:
            m, c = get_message("TWO_FACTOR_PASSWORD_CONFIRMATION_DONE")
            form._errors = m
            return _base_render_json(form)

    if request.is_json:
        assert form.user == current_user
        # form.user = current_user
        return _base_render_json(form)

    return _security.render_template(
        config_value("TWO_FACTOR_VERIFY_PASSWORD_TEMPLATE"),
        two_factor_verify_password_form=form,
        **_ctx("tf_verify_password")
    )


@unauth_csrf(fall_through=True)
def two_factor_qrcode():
    if current_user.is_authenticated:
        user = current_user
    else:
        if "tf_user_id" not in session:
            abort(404)
        user = _datastore.get_user(session["tf_user_id"])
        if not user:
            # Seems like we should be careful here if user_id is gone.
            tf_clean_session()
            abort(404)

    if "google_authenticator" not in config_value("TWO_FACTOR_ENABLED_METHODS"):
        return abort(404)
    if (
        "tf_primary_method" not in session
        or session["tf_primary_method"] != "google_authenticator"
    ):
        return abort(404)

    name = user.email.split("@")[0]
    totp = user.tf_totp_secret
    try:
        import pyqrcode

        url = pyqrcode.create(get_totp_uri(name, totp))
    except ImportError:
        # For TWO_FACTOR - this should have been checked at app init.
        raise
    from io import BytesIO

    stream = BytesIO()
    url.svg(stream, scale=3)
    return (
        stream.getvalue(),
        200,
        {
            "Content-Type": "image/svg+xml",
            "Cache-Control": "no-cache, no-store, must-revalidate",
            "Pragma": "no-cache",
            "Expires": "0",
        },
    )


def _tf_illegal_state(form, redirect_to):
    m, c = get_message("TWO_FACTOR_PERMISSION_DENIED")
    if not request.is_json:
        do_flash(m, c)
        return redirect(get_url(redirect_to))
    else:
        form._errors = m
        return _base_render_json(form)


<<<<<<< HEAD
@login_required
def create_user():
    """View function for creating users by an admin"""

    form_class = _security.create_user_form

    if request.is_json:
        form_data = MultiDict(request.get_json())
    else:
        form_data = request.form

    form = form_class(form_data)

    if form.validate_on_submit():
        create(**form.to_dict())

        if not request.is_json:
            if "next" in form:
                redirect_url = get_post_login_redirect(form.next.data)
            else:
                redirect_url = get_post_login_redirect()

            return redirect(redirect_url)
        return _render_json(form)

    if request.is_json:
        return _render_json(form)

    return _security.render_template(
        config_value("CREATE_USER_TEMPLATE"),
        create_user_form=form,
        **_ctx("create_user")
    )


def create_blueprint(state, import_name):
=======
def create_blueprint(state, import_name, json_encoder=None):
>>>>>>> 33ce205d
    """Creates the security extension blueprint"""

    bp = Blueprint(
        state.blueprint_name,
        import_name,
        url_prefix=state.url_prefix,
        subdomain=state.subdomain,
        template_folder="templates",
    )
    if json_encoder:
        bp.json_encoder = json_encoder

    bp.route(state.logout_url, methods=["GET", "POST"], endpoint="logout")(logout)

    if state.passwordless:
        bp.route(state.login_url, methods=["GET", "POST"], endpoint="login")(send_login)
        bp.route(
            state.login_url + slash_url_suffix(state.login_url, "<token>"),
            endpoint="token_login",
        )(token_login)

    else:
        bp.route(state.login_url, methods=["GET", "POST"], endpoint="login")(login)

    if state.two_factor:
        tf_token_validation = "two_factor_token_validation"
        tf_qrcode = "two_factor_qrcode"
        bp.route(
            state.two_factor_setup_url,
            methods=["GET", "POST"],
            endpoint="two_factor_setup",
        )(two_factor_setup)
        bp.route(
            state.two_factor_token_validation_url,
            methods=["GET", "POST"],
            endpoint=tf_token_validation,
        )(two_factor_token_validation)
        bp.route(state.two_factor_qrcode_url, endpoint=tf_qrcode)(two_factor_qrcode)
        bp.route(
            state.two_factor_rescue_url,
            methods=["GET", "POST"],
            endpoint="two_factor_rescue",
        )(two_factor_rescue)
        bp.route(
            state.two_factor_confirm_url,
            methods=["GET", "POST"],
            endpoint="two_factor_verify_password",
        )(two_factor_verify_password)

    if state.registerable:
        bp.route(state.register_url, methods=["GET", "POST"], endpoint="register")(
            register
        )

    if state.recoverable:
        bp.route(state.reset_url, methods=["GET", "POST"], endpoint="forgot_password")(
            forgot_password
        )
        bp.route(
            state.reset_url + slash_url_suffix(state.reset_url, "<token>"),
            methods=["GET", "POST"],
            endpoint="reset_password",
        )(reset_password)

    if state.changeable:
        bp.route(state.change_url, methods=["GET", "POST"], endpoint="change_password")(
            change_password
        )

    if state.confirmable:
        bp.route(
            state.confirm_url, methods=["GET", "POST"], endpoint="send_confirmation"
        )(send_confirmation)
        bp.route(
            state.confirm_url + slash_url_suffix(state.confirm_url, "<token>"),
            methods=["GET", "POST"],
            endpoint="confirm_email",
        )(confirm_email)

    if state.createable:
        bp.route(
            state.create_user_url, methods=["GET", "POST"], endpoint="create_user"
        )(create_user)
        bp.route(
            state.reset_url + slash_url_suffix(state.reset_url, "<token>"),
            methods=["GET", "POST"],
            endpoint="reset_password",
        )(reset_password)

    return bp<|MERGE_RESOLUTION|>--- conflicted
+++ resolved
@@ -53,12 +53,7 @@
     confirm_user,
     send_confirmation_instructions,
 )
-from .decorators import (
-    anonymous_user_required,
-    auth_required,
-    unauth_csrf,
-    login_required,
-)
+from .decorators import anonymous_user_required, auth_required, unauth_csrf
 from .passwordless import login_token_status, send_login_instructions
 from .recoverable import (
     reset_password_token_status,
@@ -66,7 +61,6 @@
     update_password,
 )
 from .registerable import register_user
-from .createable import create_user as create
 from .utils import url_for_security as url_for
 from .utils import (
     config_value,
@@ -1016,46 +1010,7 @@
         return _base_render_json(form)
 
 
-<<<<<<< HEAD
-@login_required
-def create_user():
-    """View function for creating users by an admin"""
-
-    form_class = _security.create_user_form
-
-    if request.is_json:
-        form_data = MultiDict(request.get_json())
-    else:
-        form_data = request.form
-
-    form = form_class(form_data)
-
-    if form.validate_on_submit():
-        create(**form.to_dict())
-
-        if not request.is_json:
-            if "next" in form:
-                redirect_url = get_post_login_redirect(form.next.data)
-            else:
-                redirect_url = get_post_login_redirect()
-
-            return redirect(redirect_url)
-        return _render_json(form)
-
-    if request.is_json:
-        return _render_json(form)
-
-    return _security.render_template(
-        config_value("CREATE_USER_TEMPLATE"),
-        create_user_form=form,
-        **_ctx("create_user")
-    )
-
-
-def create_blueprint(state, import_name):
-=======
 def create_blueprint(state, import_name, json_encoder=None):
->>>>>>> 33ce205d
     """Creates the security extension blueprint"""
 
     bp = Blueprint(
@@ -1135,14 +1090,4 @@
             endpoint="confirm_email",
         )(confirm_email)
 
-    if state.createable:
-        bp.route(
-            state.create_user_url, methods=["GET", "POST"], endpoint="create_user"
-        )(create_user)
-        bp.route(
-            state.reset_url + slash_url_suffix(state.reset_url, "<token>"),
-            methods=["GET", "POST"],
-            endpoint="reset_password",
-        )(reset_password)
-
     return bp