--- conflicted
+++ resolved
@@ -223,10 +223,6 @@
         with app.app_context():
             User.drop_collection()
             Role.drop_collection()
-<<<<<<< HEAD
-
-=======
->>>>>>> 174d0c06
             db.connection.drop_database(db_name)
 
     request.addfinalizer(tear_down)
