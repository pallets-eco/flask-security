--- conflicted
+++ resolved
@@ -222,10 +222,8 @@
     def tear_down():
         with app.app_context():
             User.drop_collection()
-<<<<<<< HEAD
             Role.drop_collection()
-=======
->>>>>>> 78d52ead
+
             db.connection.drop_database(db_name)
 
     request.addfinalizer(tear_down)
