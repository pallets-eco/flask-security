# -*- coding: utf-8 -*-
"""
    test_emails
    ~~~~~~~~~~~

    Email functionality tests
"""

import pytest
from utils import authenticate, init_app_with_options, populate_data

from flask_security import Security
<<<<<<< HEAD
from flask_security.forms import ChangePasswordForm, ConfirmRegisterForm, \
    ForgotPasswordForm, LoginForm, PasswordField, PasswordlessLoginForm, \
    RegisterForm, ResetPasswordForm, SendConfirmationForm, StringField, \
    email_required, email_validator, valid_user_email
from flask_security.utils import capture_reset_password_requests, md5, \
    string_types
=======
from flask_security.forms import LoginForm, RegisterForm, ConfirmRegisterForm, \
    SendConfirmationForm, PasswordlessLoginForm, ForgotPasswordForm, ResetPasswordForm, \
    ChangePasswordForm, StringField, PasswordField, email_required, email_validator, \
    valid_user_email
from flask_security.utils import capture_reset_password_requests, hash_data, \
    string_types, verify_hash

from utils import authenticate, init_app_with_options, populate_data
>>>>>>> 2e592f04


@pytest.mark.recoverable()
def test_async_email_task(app, client):
    app.mail_sent = False

    @app.security.send_mail_task
    def send_email(msg):
        app.mail_sent = True

    client.post('/reset', data=dict(email='matt@lp.com'))
    assert app.mail_sent is True


def test_register_blueprint_flag(app, sqlalchemy_datastore):
    app.security = Security(app, datastore=Security, register_blueprint=False)
    client = app.test_client()
    response = client.get('/login')
    assert response.status_code == 404


@pytest.mark.registerable()
@pytest.mark.recoverable()
@pytest.mark.changeable()
def test_basic_custom_forms(app, sqlalchemy_datastore):
    class MyLoginForm(LoginForm):
        email = StringField('My Login Email Address Field')

    class MyRegisterForm(RegisterForm):
        email = StringField('My Register Email Address Field')

    class MyForgotPasswordForm(ForgotPasswordForm):
        email = StringField(
            'My Forgot Email Address Field',
            validators=[
                email_required,
                email_validator,
                valid_user_email])

    class MyResetPasswordForm(ResetPasswordForm):
        password = StringField('My Reset Password Field')

    class MyChangePasswordForm(ChangePasswordForm):
        password = PasswordField('My Change Password Field')

    app.security = Security(app,
                            datastore=sqlalchemy_datastore,
                            login_form=MyLoginForm,
                            register_form=MyRegisterForm,
                            forgot_password_form=MyForgotPasswordForm,
                            reset_password_form=MyResetPasswordForm,
                            change_password_form=MyChangePasswordForm)

    populate_data(app)
    client = app.test_client()

    response = client.get('/login')
    assert b'My Login Email Address Field' in response.data

    response = client.get('/register')
    assert b'My Register Email Address Field' in response.data

    response = client.get('/reset')
    assert b'My Forgot Email Address Field' in response.data

    with capture_reset_password_requests() as requests:
        response = client.post('/reset', data=dict(email='matt@lp.com'))

    token = requests[0]['token']
    response = client.get('/reset/' + token)
    assert b'My Reset Password Field' in response.data

    authenticate(client)

    response = client.get('/change')
    assert b'My Change Password Field' in response.data


@pytest.mark.registerable()
@pytest.mark.confirmable()
def test_confirmable_custom_form(app, sqlalchemy_datastore):
    app.config['SECURITY_REGISTERABLE'] = True
    app.config['SECURITY_CONFIRMABLE'] = True

    class MyRegisterForm(ConfirmRegisterForm):
        email = StringField('My Register Email Address Field')

    class MySendConfirmationForm(SendConfirmationForm):
        email = StringField('My Send Confirmation Email Address Field')

    app.security = Security(app,
                            datastore=sqlalchemy_datastore,
                            send_confirmation_form=MySendConfirmationForm,
                            confirm_register_form=MyRegisterForm)

    client = app.test_client()

    response = client.get('/register')
    assert b'My Register Email Address Field' in response.data

    response = client.get('/confirm')
    assert b'My Send Confirmation Email Address Field' in response.data


def test_passwordless_custom_form(app, sqlalchemy_datastore):
    app.config['SECURITY_PASSWORDLESS'] = True

    class MyPasswordlessLoginForm(PasswordlessLoginForm):
        email = StringField('My Passwordless Email Address Field')

    app.security = Security(app,
                            datastore=sqlalchemy_datastore,
                            passwordless_login_form=MyPasswordlessLoginForm)

    client = app.test_client()

    response = client.get('/login')
    assert b'My Passwordless Email Address Field' in response.data


def test_addition_identity_attributes(app, sqlalchemy_datastore):
    init_app_with_options(app, sqlalchemy_datastore, **{
        'SECURITY_USER_IDENTITY_ATTRIBUTES': ('email', 'username')
    })
    client = app.test_client()
    response = authenticate(client, email='matt', follow_redirects=True)
    assert b'Hello matt@lp.com' in response.data


def test_flash_messages_off(app, sqlalchemy_datastore, get_message):
    init_app_with_options(app, sqlalchemy_datastore, **{
        'SECURITY_FLASH_MESSAGES': False
    })
    client = app.test_client()
    response = client.get('/profile')
    assert get_message('LOGIN') not in response.data


def test_invalid_hash_scheme(app, sqlalchemy_datastore, get_message):
    with pytest.raises(ValueError):
        init_app_with_options(app, sqlalchemy_datastore, **{
            'SECURITY_PASSWORD_HASH': 'bogus'
        })


def test_change_hash_type(app, sqlalchemy_datastore):
    init_app_with_options(app, sqlalchemy_datastore, **{
        'SECURITY_PASSWORD_SCHEMES': ['bcrypt', 'plaintext']
    })

    app.config['SECURITY_PASSWORD_HASH'] = 'bcrypt'
    app.config['SECURITY_PASSWORD_SALT'] = 'salty'

    app.security = Security(
        app,
        datastore=sqlalchemy_datastore,
        register_blueprint=False)

    client = app.test_client()

    response = client.post(
        '/login',
        data=dict(
            email='matt@lp.com',
            password='password'))
    assert response.status_code == 302

    response = client.get('/logout')

    response = client.post(
        '/login',
        data=dict(
            email='matt@lp.com',
            password='password'))
    assert response.status_code == 302


def test_hash_data():
    data = hash_data(b'hello')
    assert isinstance(data, string_types)
    data = hash_data(u'hellö')
    assert isinstance(data, string_types)


def test_verify_hash():
    data = hash_data(u'hellö')
    assert verify_hash(data, u'hellö') is True
    assert verify_hash(data, u'hello') is False


@pytest.mark.settings(password_salt=u'öööööööööööööööööööööööööööööööööö',
                      password_hash='bcrypt')
def test_password_unicode_password_salt(client):
    response = authenticate(client)
    assert response.status_code == 302
    response = authenticate(client, follow_redirects=True)
    assert b'Hello matt@lp.com' in response.data


def test_set_unauthorized_handler(app, client):
    @app.security.unauthorized_handler
    def unauthorized():
        app.unauthorized_handler_set = True
        return 'unauthorized-handler-set', 401

    app.unauthorized_handler_set = False

    authenticate(client, "joe@lp.com")
    response = client.get("/admin", follow_redirects=True)

    assert app.unauthorized_handler_set is True
    assert b'unauthorized-handler-set' in response.data
    assert response.status_code == 401


@pytest.mark.registerable()
def test_custom_forms_via_config(app, sqlalchemy_datastore):
    class MyLoginForm(LoginForm):
        email = StringField('My Login Email Address Field')

    class MyRegisterForm(RegisterForm):
        email = StringField('My Register Email Address Field')

    app.config['SECURITY_LOGIN_FORM'] = MyLoginForm
    app.config['SECURITY_REGISTER_FORM'] = MyRegisterForm

    security = Security(datastore=sqlalchemy_datastore)
    security.init_app(app)

    client = app.test_client()

    response = client.get('/login')
    assert b'My Login Email Address Field' in response.data

    response = client.get('/register')
    assert b'My Register Email Address Field' in response.data<|MERGE_RESOLUTION|>--- conflicted
+++ resolved
@@ -10,23 +10,12 @@
 from utils import authenticate, init_app_with_options, populate_data
 
 from flask_security import Security
-<<<<<<< HEAD
 from flask_security.forms import ChangePasswordForm, ConfirmRegisterForm, \
     ForgotPasswordForm, LoginForm, PasswordField, PasswordlessLoginForm, \
     RegisterForm, ResetPasswordForm, SendConfirmationForm, StringField, \
     email_required, email_validator, valid_user_email
-from flask_security.utils import capture_reset_password_requests, md5, \
-    string_types
-=======
-from flask_security.forms import LoginForm, RegisterForm, ConfirmRegisterForm, \
-    SendConfirmationForm, PasswordlessLoginForm, ForgotPasswordForm, ResetPasswordForm, \
-    ChangePasswordForm, StringField, PasswordField, email_required, email_validator, \
-    valid_user_email
 from flask_security.utils import capture_reset_password_requests, hash_data, \
     string_types, verify_hash
-
-from utils import authenticate, init_app_with_options, populate_data
->>>>>>> 2e592f04
 
 
 @pytest.mark.recoverable()
